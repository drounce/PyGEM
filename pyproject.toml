[tool.poetry]
name = "pygem"
version = "1.0.1"
description = "Python Glacier Evolution Model (PyGEM)"
authors = ["David Rounce <drounce@cmu.edu>,Brandon Tober <btober@cmu.edu>"]
license = "MIT License"
readme = "README.md"
packages = [
    { include = "pygem" }
]

[tool.poetry.urls]
Documentation = "https://pygem.readthedocs.io/"
Repository = "https://github.com/PyGEM-Community/PyGEM"

[tool.poetry.dependencies]
python = ">=3.10,<3.13"
PyYAML = "^6.0.2"
salem = "^0.3.11"
tables = "^3.10.1"
geopandas = "^1.0.1"
xarray = "^2024.10.0"
pandas = "^2.2.3"
numpy = "<2.0"
scipy = "^1.14.1"
matplotlib = "^3.9.2"
rasterio = "^1.4.2"
pyproj = "^3.7.0"
torch = ">=2.0.0,<=2.2.2"
gpytorch = "^1.13"
scikit-learn = "^1.5.2"
tqdm = "^4.66.6"
jupyter = "^1.1.1"
arviz = "^0.20.0"
oggm = "^1.6.2"
ruamel-yaml = "^0.18.10"
<<<<<<< HEAD
pytest = ">=8.3.4"
coverage = ">=7.6.12"
=======
ruff = ">=0.9.6"
>>>>>>> 2dba093b

[tool.poetry.scripts]
initialize = "pygem.bin.op.initialize:main"
preproc_fetch_mbdata = "pygem.bin.preproc.preproc_fetch_mbdata:main"
preproc_wgms_estimate_kp = "pygem.bin.preproc.preproc_wgms_estimate_kp:main"
run_calibration_reg_glena = "pygem.bin.run.run_calibration_reg_glena:main"
run_calibration_frontalablation = "pygem.bin.run.run_calibration_frontalablation:main"
run_calibration = "pygem.bin.run.run_calibration:main"
run_mcmc_priors = "pygem.bin.run.run_mcmc_priors:main"
run_simulation = "pygem.bin.run.run_simulation:main"
postproc_monthly_mass = "pygem.bin.postproc.postproc_monthly_mass:main"
postproc_binned_monthly_mass = "pygem.bin.postproc.postproc_binned_monthly_mass:main"
postproc_distribute_ice = "pygem.bin.postproc.postproc_distribute_ice:main"
postproc_compile_simulations = "pygem.bin.postproc.postproc_compile_simulations:main"
list_failed_simulations = "pygem.bin.op.list_failed_simulations:main"
duplicate_gdirs = "pygem.bin.op.duplicate_gdirs:main"

[build-system]
requires = ["poetry-core"]
build-backend = "poetry.core.masonry.api"

[tool.ruff]
line-length = 79

[tool.ruff.lint]
select = [
  "B",  # flake8-bugbear
  "C",  # mccabe complexity
  "E", "W",  # Pycodestyle
  "F",  # Pyflakes
  "I",  # isort
]
ignore = [
    "B006",  # Mutable data structures in argument defaults
    "B007",  # Loop control variable not used within loop body
    "B008",  # Function call `range` in argument defaults
    "B023",  # Function definition does not bind loop variable
    "C405",  # Unnecessary list literal
    "C408",  # Unnecessary `dict()` call
    "C414",  # Unnecessary `list()` call
    "C416",  # Unnecessary list comprehension
    "C901",  # Function too complex
    "E402",  # Module level import not at top of file
    "E501",  # Line too long
    "E712",  # Avoid equality comparisons to `False`
    "E721",  # Use `is` and `is not` for type comparisons, or `isinstance()`
    "E722",  # Using bare `except`
    "F841",  # Local variable assigned to but never used
]<|MERGE_RESOLUTION|>--- conflicted
+++ resolved
@@ -34,12 +34,9 @@
 arviz = "^0.20.0"
 oggm = "^1.6.2"
 ruamel-yaml = "^0.18.10"
-<<<<<<< HEAD
 pytest = ">=8.3.4"
 coverage = ">=7.6.12"
-=======
 ruff = ">=0.9.6"
->>>>>>> 2dba093b
 
 [tool.poetry.scripts]
 initialize = "pygem.bin.op.initialize:main"
