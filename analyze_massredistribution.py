--- conflicted
+++ resolved
@@ -238,8 +238,6 @@
     ds[n] = [n, df_glacnames.loc[n, 'RGIId'], binnedcsv, main_glac_rgi.loc[n], main_glac_hyps.loc[n], 
              main_glac_icethickness.loc[n], ds_merged_bins]
     
-<<<<<<< HEAD
-=======
     # Make list of ds_merged_bins['dhdt_norm_huss'] and ds_merged_bins['elev_norm']
     norm_list[n] = np.array([ds_merged_bins['elev_norm'].values, ds_merged_bins['dhdt_norm_huss'].values]).transpose()
     
@@ -282,7 +280,7 @@
 norm_all_stats.loc[norm_all_stats['dhdt_68high'] > 1, 'dhdt_68high'] = 1
 norm_all_stats.loc[norm_all_stats['dhdt_68low'] < 0, 'dhdt_68low'] = 0
             
->>>>>>> 931419b3
+
 #%% Select glaciers based on a certain parameter
 ##define the range to examine
 #bin_high = 1000
@@ -430,12 +428,9 @@
     plt.figure(figsize=(10,6))
     plt.subplots_adjust(wspace=0.4, hspace=0.6)
     
-<<<<<<< HEAD
-    count = 0
-=======
+
     count_lt = 0
     count_gt = 0
->>>>>>> 931419b3
     for glac in glacier_list:  
         glac_rgi = ds[glac][3]
         glac_elevbins = ds[glac][ds_position]['bin_center_elev_m']
@@ -450,11 +445,7 @@
         glac_pondperc = ds[glac][ds_position]['perc_pond']
         glac_elevnorm = ds[glac][ds_position]['elev_norm']
         glac_dhdt_norm_huss = ds[glac][ds_position]['dhdt_norm_huss']
-<<<<<<< HEAD
-        glac_dhdt_norm_range = ds[glac][ds_position]['dhdt_norm_range']
-=======
 #        glac_dhdt_norm_range = ds[glac][ds_position]['dhdt_norm_range']
->>>>>>> 931419b3
         glac_dhdt_norm_shifted = ds[glac][ds_position]['dhdt_norm_shifted']
         glac_dhdt_med = ds[glac][ds_position]['dhdt_bin_med_ma']
         glac_dhdt_mean = ds[glac][ds_position]['dhdt_bin_mean_ma']
@@ -467,99 +458,16 @@
         
         # Subset parameters based on column name and threshold
         if glac_rgi[parameter] >= threshold:
-<<<<<<< HEAD
-            count = count + 1
-            # dhdt vs. elevation
-            plt.subplot(2,3,1)
-            plt.plot(glac_elevs, glac_dhdt_med, label=glac_name)
-            if count == 1:
-=======
             count_gt = count_gt + 1
             # dhdt vs. elevation
             plt.subplot(2,2,1)
             plt.plot(glac_elevs, glac_dhdt_med, label=glac_name)
             if count_gt == 1:
->>>>>>> 931419b3
                 plt.gca().invert_xaxis()
             plt.xlabel('Elevation [m]')
             plt.ylabel('dh/dt [m/a]')
             plt.minorticks_on()    
-<<<<<<< HEAD
-            # No Normalization curves using range of dh/dt
-            plt.subplot(2,3,2)
-            plt.plot(glac_elevnorm, glac_dhdt_med, label=glac_name)
-            plt.ylim(glac_dhdt_med.min(), glac_dhdt_med.max())
-            plt.xlabel('Normalized elev range')
-            plt.ylabel('dh/dt [m/a]')
-            plt.minorticks_on()    
-            # Normalized curves using dhdt max (according to Huss)
-            plt.subplot(2,3,4)
-            plt.plot(glac_elevnorm, glac_dhdt_norm_huss, label=glac_name)
-            plt.xlabel('Normalized elev range')
-            plt.ylabel('Normalized dh/dt')
-            plt.ylim(1,float(glac_dhdt_norm_huss.min())) #changed from int to float
-            plt.title('Huss Normalization')
-            plt.minorticks_on()
-            # Normalized curves using range of dh/dt
-            plt.subplot(2,3,5)
-            plt.plot(glac_elevnorm, glac_dhdt_norm_range, label=glac_name)
-            plt.ylim(1, -1)
-            plt.xlabel('Normalized elev range')
-            plt.title('Range Normalization')
-            plt.minorticks_on()
-            # Normalized curves truncating all positive dh/dt to zero
-            plt.subplot(2,3,6)
-            plt.plot(glac_elevnorm, glac_dhdt_norm_shifted, label=glac_name)
-            plt.ylim(1,0)
-            plt.xlabel('Normalized elev range')
-            plt.title('Shifted Normalization')
-            plt.minorticks_on()
-        #    plt.legend(bbox_to_anchor=(1.2, 1), loc=2, borderaxespad=0.)
-    # Add title to subplot
-    plot_fn = 'normcurves_' + parameter + '_' + str(threshold) + '_gt' 
-    plt.suptitle(plot_fn + ' (' + str(count) + ' glaciers)')
-    # Save and show figure
-    if option_savefigs == 1:
-        plt.savefig(input.output_filepath + 'figures/normalized_curves/' + plot_fn + '.png', bbox_inches='tight')
-    plt.show()
-    
-    # PLOT FIGURE OF THE OPPOSITE THRESHOLD AS WELL
-    plt.figure(figsize=(10,6))
-    plt.subplots_adjust(wspace=0.4, hspace=0.6)
-    count = 0
-    for glac in glacier_list:  
-        glac_rgi = ds[glac][3]
-        glac_elevbins = ds[glac][ds_position]['bin_center_elev_m']
-        glac_area_t1 = ds[glac][ds_position]['z1_bin_area_valid_km2']
-        glac_area_t2 = ds[glac][ds_position]['z2_bin_area_valid_km2']
-        glac_area_t1_perc = ds[glac][ds_position]['z1_bin_area_perc']
-        glac_bin_count_t1 = ds[glac][ds_position]['z1_bin_count_valid']
-        #  THIS IS THE PERCENT OF THE TOTAL AREA
-        glac_mb_mwea = ds[glac][ds_position][mb_cn]
-        glac_debristhick_cm = ds[glac][ds_position]['debris_thick_med_m'] * 100
-        glac_debrisperc = ds[glac][ds_position]['perc_debris']
-        glac_pondperc = ds[glac][ds_position]['perc_pond']
-        glac_elevnorm = ds[glac][ds_position]['elev_norm']
-        glac_dhdt_norm_huss = ds[glac][ds_position]['dhdt_norm_huss']
-        glac_dhdt_norm_range = ds[glac][ds_position]['dhdt_norm_range']
-        glac_dhdt_norm_shifted = ds[glac][ds_position]['dhdt_norm_shifted']
-        glac_dhdt_med = ds[glac][ds_position]['dhdt_bin_med_ma']
-        glac_dhdt_mean = ds[glac][ds_position]['dhdt_bin_mean_ma']
-        glac_dhdt_std = ds[glac][ds_position]['dhdt_bin_std_ma']
-        glac_elevs = ds[glac][ds_position]['bin_center_elev_m']
-        glacwide_mb_mwea = (glac_area_t1 * glac_mb_mwea).sum() / glac_area_t1.sum()
-        t1 = 2000
-        t2 = 2015
-        glac_name = ds[glac][1].split('-')[1]
-        
-        # Subset parameters based on column name and threshold
-        if glac_rgi[parameter] < threshold:
-            count = count + 1
-            # dhdt vs. elevation
-            plt.subplot(2,3,1)
-            plt.plot(glac_elevs, glac_dhdt_med, label=glac_name)
-            if count == 1:
-=======
+
 #            # No Normalization curves using range of dh/dt
 #            plt.subplot(2,3,2)
 #            plt.plot(glac_elevnorm, glac_dhdt_med, label=glac_name)
@@ -636,47 +544,11 @@
             plt.subplot(2,2,3)
             plt.plot(glac_elevs, glac_dhdt_med, label=glac_name)
             if count_lt == 1:
->>>>>>> 931419b3
                 plt.gca().invert_xaxis()
             plt.xlabel('Elevation range')
             plt.ylabel('dh/dt [m/a]')
             plt.minorticks_on()    
-<<<<<<< HEAD
-            # No Normalization curves using range of dh/dt
-            plt.subplot(2,3,2)
-            plt.plot(glac_elevnorm, glac_dhdt_med, label=glac_name)
-            plt.ylim(glac_dhdt_med.min(), glac_dhdt_med.max())
-            plt.xlabel('Normalized elev range')
-            plt.ylabel('dh/dt [m/a]')
-            plt.minorticks_on()    
-            # Normalized curves using dhdt max (according to Huss)
-            plt.subplot(2,3,4)
-            plt.plot(glac_elevnorm, glac_dhdt_norm_huss, label=glac_name)
-            plt.xlabel('Normalized elev range')
-            plt.ylabel('Normalized dh/dt')
-            plt.ylim(1,float(glac_dhdt_norm_huss.min())) #changed from int to float
-            plt.title('Huss Normalization')
-            plt.minorticks_on()
-            # Normalized curves using range of dh/dt
-            plt.subplot(2,3,5)
-            plt.plot(glac_elevnorm, glac_dhdt_norm_range, label=glac_name)
-            plt.ylim(1, -1)
-            plt.xlabel('Normalized elev range')
-            plt.title('Range Normalization')
-            plt.minorticks_on()
-            # Normalized curves truncating all positive dh/dt to zero
-            plt.subplot(2,3,6)
-            plt.plot(glac_elevnorm, glac_dhdt_norm_shifted, label=glac_name)
-            plt.ylim(1,0)
-            plt.xlabel('Normalized elev range')
-            plt.title('Shifted Normalization')
-            plt.minorticks_on()
-        #    plt.legend(bbox_to_anchor=(1.2, 1), loc=2, borderaxespad=0.)
-        
-    # Add title to subplot
-    plot_fn = 'normcurves_' + parameter + '_' + str(threshold) + '_lt' 
-    plt.suptitle(plot_fn + ' (' + str(count) + ' glaciers)')
-=======
+
 #            # No Normalization curves using range of dh/dt
 #            plt.subplot(2,3,2)
 #            plt.plot(glac_elevnorm, glac_dhdt_med, label=glac_name)
@@ -713,7 +585,6 @@
     # Add title to subplot
     plot_fn = 'normcurves_' + parameter + '_' + str(threshold) 
     plt.suptitle(plot_fn)
->>>>>>> 931419b3
     # Save and show figure
     if option_savefigs == 1:
         plt.savefig(input.output_filepath + 'figures/normalized_curves/' + plot_fn + '.png', bbox_inches='tight')
@@ -723,12 +594,8 @@
 # Index of glaciers to loop through
 glacier_list = list(range(0,len(ds)))
 parameter = 'Area'
-<<<<<<< HEAD
-thresholds = [10, 15, 20, 25, 30]
-=======
 #thresholds = [10, 15, 20, 25, 30]
 thresholds = [20]
->>>>>>> 931419b3
 
 if option_plot_eachglacier == 1:
     plot_eachglacier(glacier_list, option_merged_dataset=1)
@@ -736,13 +603,6 @@
 if option_plot_multipleglaciers == 1:
     for n in thresholds:
         plot_multipleglaciers(glacier_list, option_merged_dataset=1, parameter=parameter, threshold=n)
-    
-<<<<<<< HEAD
-=======
-
-#%% Add mean and standard deviation for the curves
-        
->>>>>>> 931419b3
 
 #%% PLOTS USED TO DETERMINE THRESHOLDS FOR DISCARDING POOR DATA
 # Normalized Elevation vs. Normalized Ice Thickness Change
